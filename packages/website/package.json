--- conflicted
+++ resolved
@@ -24,15 +24,10 @@
     "@docusaurus/remark-plugin-npm2yarn": "~2.4.1",
     "@docusaurus/theme-common": "~2.4.1",
     "@mdx-js/react": "1.6.22",
-<<<<<<< HEAD
     "@monaco-editor/react": "^4.3.0",
-    "@typescript-eslint/parser": "6.7.0",
-    "@typescript-eslint/website-eslint": "6.7.0",
-    "@typescript/vfs": "^1.4.0",
-=======
     "@typescript-eslint/parser": "6.7.2",
     "@typescript-eslint/website-eslint": "6.7.2",
->>>>>>> 2a2a76ad
+    "@typescript/vfs": "^1.4.0",
     "clsx": "^2.0.0",
     "eslint": "*",
     "json-schema": "^0.4.0",
