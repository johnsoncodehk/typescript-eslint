--- conflicted
+++ resolved
@@ -2,11 +2,7 @@
   NavbarSecondaryMenuFiller,
   useWindowSize,
 } from '@docusaurus/theme-common';
-<<<<<<< HEAD
-import CopyIcon from '@site/src/icons/copy.svg';
-=======
 import CopyIcon from '@theme/Icon/Copy';
->>>>>>> 2d66716d
 import IconExternalLink from '@theme/Icon/ExternalLink';
 import SuccessIcon from '@theme/Icon/Success';
 import React, { useCallback } from 'react';
