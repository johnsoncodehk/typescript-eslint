--- conflicted
+++ resolved
@@ -3,15 +3,12 @@
 import * as tsutils from 'ts-api-utils';
 import * as ts from 'typescript';
 
-<<<<<<< HEAD
 import {
   createRule,
   getParserServices,
+  isBuiltinSymbolLike,
   isReferenceToGlobalFunction,
 } from '../util';
-=======
-import { createRule, getParserServices, isBuiltinSymbolLike } from '../util';
->>>>>>> ceb9b880
 
 const FUNCTION_CONSTRUCTOR = 'Function';
 const GLOBAL_CANDIDATES = new Set(['global', 'window', 'globalThis']);
