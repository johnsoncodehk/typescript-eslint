--- conflicted
+++ resolved
@@ -1,10 +1,5 @@
 import debug from 'debug';
-<<<<<<< HEAD
-import { sync as globSync } from 'globby';
-import isGlob from 'is-glob';
 import type * as ts from 'typescript';
-=======
->>>>>>> f330e065
 
 import { ensureAbsolutePath } from '../create-program/shared';
 import type { TSESTreeOptions } from '../parser-options';
