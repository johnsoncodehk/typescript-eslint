--- conflicted
+++ resolved
@@ -51,12 +51,8 @@
     "ts-api-utils": "^0.0.46"
   },
   "devDependencies": {
-<<<<<<< HEAD
-    "@typescript-eslint/parser": "5.59.5",
+    "@typescript-eslint/parser": "5.59.11",
     "ajv": "^8.12.0",
-=======
-    "@typescript-eslint/parser": "5.59.11",
->>>>>>> def09f88
     "typescript": "*"
   },
   "peerDependencies": {
