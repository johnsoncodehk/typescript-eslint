--- conflicted
+++ resolved
@@ -17,17 +17,13 @@
           end: { column: 12, line: 3 },
         },
       },
-<<<<<<< HEAD
       declare: false,
-      decorators: Array [
-=======
       decorators: [
->>>>>>> cea05c8c
         Decorator {
           type: "Decorator",
           expression: Identifier {
             type: "Identifier",
-            decorators: Array [],
+            decorators: [],
             name: "decoratorOne",
             optional: false,
 
@@ -48,7 +44,7 @@
           type: "Decorator",
           expression: Identifier {
             type: "Identifier",
-            decorators: Array [],
+            decorators: [],
             name: "decoratorTwo",
             optional: false,
 
@@ -68,7 +64,7 @@
       ],
       id: Identifier {
         type: "Identifier",
-        decorators: Array [],
+        decorators: [],
         name: "Foo",
         optional: false,
 
@@ -78,7 +74,7 @@
           end: { column: 9, line: 3 },
         },
       },
-      implements: Array [],
+      implements: [],
       superClass: null,
 
       range: [0, 40],
